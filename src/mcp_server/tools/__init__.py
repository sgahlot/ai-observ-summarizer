<<<<<<< HEAD
"""Tools package for mcp_server."""
=======
"""MCP Tools package."""

# Make this directory a proper Python package for reliable imports
>>>>>>> 40747ff6
<|MERGE_RESOLUTION|>--- conflicted
+++ resolved
@@ -1,7 +1,3 @@
-<<<<<<< HEAD
-"""Tools package for mcp_server."""
-=======
 """MCP Tools package."""
 
-# Make this directory a proper Python package for reliable imports
->>>>>>> 40747ff6
+# Make this directory a proper Python package for reliable imports