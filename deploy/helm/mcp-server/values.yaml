replicaCount: 1

image:
  repository: quay.io/ecosystem-appeng/aiobs-mcp-server
  tag: 0.11.1
  pullPolicy: IfNotPresent

service:
  type: ClusterIP
  port: 8085
  annotations: {}

route:
  enabled: true
  host: ""
  tls:
    termination: edge

env:
  MCP_HOST: "0.0.0.0"
  MCP_PORT: 8085
  MCP_TRANSPORT_PROTOCOL: "http"
  PYTHON_LOG_LEVEL: "INFO"
  PROMETHEUS_URL: "https://thanos-querier.openshift-monitoring.svc.cluster.local:9091"
<<<<<<< HEAD
  TEMPO_URL: "https://tempo-tempostack-gateway.observability-hub.svc.cluster.local:8080"
  TEMPO_TENANT_ID: "dev"
=======
  MAX_TIME_RANGE_DAYS: 90
  DEFAULT_TIME_RANGE_DAYS: 7
>>>>>>> a334988c

tls:
  enabled: false
  secretName: mcp-server-tls
  serviceCertAnnotation: service.beta.openshift.io/serving-cert-secret-name

# JSON map of model configs exposed to tools (converted to env MODEL_CONFIG)
modelConfig: {}

# Optional LLM endpoint settings (not required by tools, but available)
llm:
  url: ""
  apiToken: ""

# Mount OpenShift service CA to enable HTTPS verification for in-cluster services
trustedCA:
  enabled: true
  configMapName: ""

# RBAC setup similar to metrics-api
rbac:
  createGrafanaRole: false


resources:
  requests:
    cpu: "1"
    memory: "1Gi"
  limits:
    cpu: "1"
    memory: "1Gi"

<|MERGE_RESOLUTION|>--- conflicted
+++ resolved
@@ -22,13 +22,10 @@
   MCP_TRANSPORT_PROTOCOL: "http"
   PYTHON_LOG_LEVEL: "INFO"
   PROMETHEUS_URL: "https://thanos-querier.openshift-monitoring.svc.cluster.local:9091"
-<<<<<<< HEAD
   TEMPO_URL: "https://tempo-tempostack-gateway.observability-hub.svc.cluster.local:8080"
   TEMPO_TENANT_ID: "dev"
-=======
   MAX_TIME_RANGE_DAYS: 90
   DEFAULT_TIME_RANGE_DAYS: 7
->>>>>>> a334988c
 
 tls:
   enabled: false
