--- conflicted
+++ resolved
@@ -43,17 +43,14 @@
             {{- end }}
             - name: PROMETHEUS_URL
               value: "{{ .Values.env.PROMETHEUS_URL }}"
-<<<<<<< HEAD
+            - name: MAX_TIME_RANGE_DAYS
+              value: "{{ .Values.env.MAX_TIME_RANGE_DAYS }}"
+            - name: DEFAULT_TIME_RANGE_DAYS
+              value: "{{ .Values.env.DEFAULT_TIME_RANGE_DAYS }}"
             - name: TEMPO_URL
               value: "{{ .Values.env.TEMPO_URL }}"
             - name: TEMPO_TENANT_ID
               value: "{{ .Values.env.TEMPO_TENANT_ID }}"
-=======
-            - name: MAX_TIME_RANGE_DAYS
-              value: "{{ .Values.env.MAX_TIME_RANGE_DAYS }}"
-            - name: DEFAULT_TIME_RANGE_DAYS
-              value: "{{ .Values.env.DEFAULT_TIME_RANGE_DAYS }}"
->>>>>>> a334988c
             - name: NAMESPACE
               value: "{{ .Release.Namespace }}"
             - name: THANOS_TOKEN
